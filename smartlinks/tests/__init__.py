import unittest

from django.template import Template, Context, TemplateSyntaxError
from django.core.management import call_command
from django.db.models.loading import load_app

from smartlinks.search_types import SearchField, SearchType
from django.conf import settings

class SmartLinksTest(unittest.TestCase):
    def setUp(self):
<<<<<<< HEAD
        global smartlink, Person, Title, Clip, Dog
=======
        global smartlink, Person, Title, Clip, Dog, Cat
>>>>>>> d505135f
        
        self.old_INSTALLED_APPS = settings.INSTALLED_APPS
        settings.INSTALLED_APPS += ['smartlinks.tests.testapp']
        load_app('smartlinks.tests.testapp')
        
        call_command('flush', verbosity=0, interactive=False)
        call_command('syncdb', verbosity=0, interactive=False)
        
<<<<<<< HEAD
        from testapp.models import Person, Title, Clip, Dog
=======
        from testapp.models import Person, Title, Clip, Dog, Cat
>>>>>>> d505135f
        
        settings.SMARTLINKS = (
            (('t', 'title',), "testapp.Title", {}),
            (('p', 'person',), "testapp.Person", {}),
            (('c', 'clip',), "testapp.Clip", {"allowed_embeds": {"keyframe": "get_keyframe", "video": "get_video"}}),
<<<<<<< HEAD
            (('d', 'dog',), "testapp.Dog", {'search_field': SearchField('name'), 'disambiguator': SearchField('breed')}),
=======
            (('d', 'dog',), "testapp.Dog", {'search_field': SearchField('name'),
                                            'disambiguator': SearchField('breed'),
                                            'key_field': SearchField('id')}),
            (('cat',), "testapp.Cat", {'search_field': SearchField('personality'),
                                            'disambiguator': SearchField('id'),
                                            'key_field': SearchField('name')}),
>>>>>>> d505135f
        )

        from smartlinks.templatetags.smartlinks import configure
        configure()

        template = Template("{% load smartlinks %}{{ dat|smartlinks }}")
        template_arg = Template("{% load smartlinks %}{{ dat|smartlinks:arg }}")

        def smartlink(text, obj=None):
            c = {"dat": text}
            if obj:
                c['arg'] = obj
                return template_arg.render(Context(c))
            return template.render(Context(c))
        
        p1 = Person.objects.create(name='Chips Rafferty')
        p2 = Person.objects.create(name='George Miller')
        p3 = Person.objects.create(name='George Miller')
        p4 = Person.objects.create(name='Sol Ipsist')

        t1 = Title.objects.create(name="Mad Max", year=1979, director=p2)
        t2 = Title.objects.create(name="On Our Selection", year=1920, director=p1)
        t3 = Title.objects.create(name="On Our Selection", year=1930, director=p3)
        t4 = Title.objects.create(name="Sol Ipsist", year=2009, director=p4)
        t5 = Title.objects.create(name="Far from home", year=1999, director=p4)


        d1 = Dog.objects.create(name="Spotty", breed='Dalmatian')
        d2 = Dog.objects.create(name="Fluffy", breed='Papillon')
        d2 = Dog.objects.create(name="Fluffy", breed='Pomeranian')
        d3 = Dog.objects.create(name="Stripy", breed='french bulldog')

<<<<<<< HEAD
=======
        cat1 = Cat.objects.create(name='Ginger', personality='grouchy')
        cat2 = Cat.objects.create(name='Roamalot', personality='grumpy')
        cat3 = Cat.objects.create(name='Dane', personality='grumpy')
        cat4 = Cat.objects.create(name='Howard', personality='grouchy')

>>>>>>> d505135f
        Clip.objects.create(film=t1, number=1)
        Clip.objects.create(film=t1, number=2)
        Clip.objects.create(film=t3, number=1, keyframe='/media/img/img1.jpg')
        Clip.objects.create(film=t5, number=1, video='/media/video/video1.flv')
        Clip.objects.create(film=t1, number=437)
        
        self.ae = self.assertEquals # screw those javarians

    def tearDown(self):
        [c.delete() for c in Clip.objects.all()]
        [c.delete() for c in Title.objects.all()]
        [c.delete() for c in Person.objects.all()]
        settings.INSTALLED_APPS = self.old_INSTALLED_APPS
        from smartlinks.templatetags.smartlinks import configure
        configure()

    def testDumblinks(self):
        #No model = dumblink, and will search through models in some (what?) order. Where should this be defined?
        #Title
        self.ae(smartlink('[[Mad Max]]'), '<a href="/title/mad-max-1979/">Mad Max</a>')
        #Person
        self.ae(smartlink('[[Chips Rafferty]]'), '<a href="/person/chips-rafferty-1/" title="">Chips Rafferty</a>')
        #Ambiguous searches - is the best thing (for dumb users) to link to a search?
        self.ae(smartlink('[[On Our Selection]]'), '<span class="smartlinks-ambiguous">On Our Selection</span>')
        
        
        #Unambiguous Title
        self.ae(smartlink('[[On Our Selection]1920]'), '<a href="/title/on-our-selection-1920/">On Our Selection</a>')
        
        #Title trumps person. Strictly this should be ambiguous because there is both a film and a person. But that would involve quering on every model for each dumbtag... is it really necessary?
        self.ae(smartlink('[[Sol Ipsist]]'), '<a href="/title/sol-ipsist-2009/">Sol Ipsist</a>')
        
        
    def testDisambiguators(self):
        #Specify unambiguous title. Alternative model selector
        self.ae(smartlink('[title[Mad Max]]'), '<a href="/title/mad-max-1979/">Mad Max</a>')

        # unambiguous dog
        self.ae(smartlink('[d[Spotty]]'), '<a href="/dog/Spotty/">Spotty</a>')
        #disambiguator should be ignored
        self.ae(smartlink('[d[Spotty]doesnotmatter]'), '<a href="/dog/Spotty/">Spotty</a>')
        #disambiguator should NOT be ignored (wrong disambiguator, so result is unresolved)
<<<<<<< HEAD
        self.ae(smartlink('[d[Fluffy]thismatters]'), '<cite class="unresolved">Fluffy</cite>')
=======
        self.ae(smartlink('[d[Fluffy]thismatters]'), '<span class="smartlinks-unresolved">Fluffy</span>')
>>>>>>> d505135f
        #correct disambiguator
        self.ae(smartlink('[d[Fluffy]papillon]'), '<a href="/dog/Fluffy/">Fluffy</a>')
        
        """
        so we are allowing spaces inside ~smart~ links and disallowing them inside dumblinks? 
        that's quite counter-intuitive
        #Optional disambiguator. Trailing spaces in model choice and spaces on both sides of suffix are trimmed.
        """
        self.ae(smartlink('[t    [Mad Max]   1979     ]'), '<a href="/title/mad-max-1979/">Mad Max</a>')
    
        #Incorrect disambiguator/year - unresolved
        self.ae(smartlink('[t[Mad Max]1949]'), '<span class="smartlinks-unresolved">Mad Max</span>')

        #Ambiguous Title
        self.ae(smartlink('[t[On Our Selection]]'), '<span class="smartlinks-ambiguous">On Our Selection</span>')
        #Disambiguator
        self.ae(smartlink('[t[On Our Selection]1920]'), '<a href="/title/on-our-selection-1920/">On Our Selection</a>') #not sure how ASO does disambiguation in URLs, but it can be defined in the actual Title.smartlink function
        
        #Other disambiguator
        self.ae(smartlink('[t[On Our Selection]1930]'), '<a href="/title/on-our-selection-1930/">On Our Selection</a>')
        
    def testSmartness(self):
        
        #Other disambiguator in link text
        self.ae(smartlink('[t[On Our Selection (1930)]]'), '<a href="/title/on-our-selection-1930/">On Our Selection (1930)</a>')
        self.ae(smartlink('[t[Mad Max (1949)]]'), '<span class="smartlinks-unresolved">Mad Max (1949)</span>')
        #Can't do this (only because it's not set up to happen with Persons)
        self.ae(smartlink('[p[George Miller (1)]]'), '<span class="smartlinks-unresolved">George Miller (1)</span>')
        
        #But spaces at the edge are NOT significant
        self.ae(smartlink('[t[ Mad Max (1979)]]'), '<a href="/title/mad-max-1979/">Mad Max (1979)</a>')
        self.ae(smartlink('[t[Mad Max (1979) ]]'), '<a href="/title/mad-max-1979/">Mad Max (1979)</a>')
        self.ae(smartlink('[t[    Mad Max (1979)    ]]'), '<a href="/title/mad-max-1979/">Mad Max (1979)</a>')
        #Optional year - works like disambiguator, but appears in link text
        self.ae(smartlink('[t[Mad Max (1979)]]'), '<a href="/title/mad-max-1979/">Mad Max (1979)</a>')
        self.ae(smartlink('[[On Our Selection (1920)]]'), '<a href="/title/on-our-selection-1920/">On Our Selection (1920)</a>')
        
    def testCaseInsensitivity(self):
        #Person. Case insensitive.
        self.ae(smartlink('[pErSoN[cHiPs RaFfErTy]]'), '<a href="/person/chips-rafferty-1/" title="">cHiPs RaFfErTy</a>') 

        #Specifying the wrong model fails.
        self.ae(smartlink('[t[Chips Rafferty]]'), '<span class="smartlinks-unresolved">Chips Rafferty</span>')
        
        
        #Specifying a model that doesn't exist returns identity - in case the user is doing something else.
        self.ae(smartlink('[x[Chips Rafferty]]'), "[x[Chips Rafferty]]")

        #(Probably redundant) Check that appropriate link is returned
        self.ae(smartlink('[p[Sol Ipsist]]'), '<a href="/person/sol-ipsist-1/" title="">Sol Ipsist</a>')
        self.ae(smartlink('[t[Sol Ipsist]]'), '<a href="/title/sol-ipsist-2009/">Sol Ipsist</a>')

        #Searches that don't match anything are unresolved
        self.ae(smartlink('[t[Foo]]'), '<span class="smartlinks-unresolved">Foo</span>')
        self.ae(smartlink('[t[Foo]Bar]'), '<span class="smartlinks-unresolved">Foo</span>')

        #Searches that match more than one thing are ambiguous
        self.ae(smartlink('[p[George Miller]]'), '<span class="smartlinks-ambiguous">George Miller</span>')

        #Options are ignored when result is ambiguous
        self.ae(smartlink('[p[George Miller]|the man]'), '<span class="smartlinks-ambiguous">George Miller</span>')

        #Unambiguous person
        self.ae(smartlink('[p[George Miller]1]'), '<a href="/person/george-miller-1/" title="">George Miller</a>')
        
        #Disambiguated, with options
        self.ae(smartlink('[p[George Miller]1|the man]'), '<a href="/person/george-miller-1/" title="the man">George Miller</a>')
        self.ae(smartlink('[p[George Miller]1|the man|class=vip]'), '<a href="/person/george-miller-1/" title="the man" class="vip">George Miller</a>')
        self.ae(smartlink('[p[George Miller]1|title=the man|class=vip]'), '<a href="/person/george-miller-1/" title="the man" class="vip">George Miller</a>')

        #Person.smartlink declares kwargs and ignores anything it doesn't know about
        self.ae(smartlink('[p[George Miller]1|title=the man|class=vip|extraneous=foo]'), '<a href="/person/george-miller-1/" title="the man" class="vip">George Miller</a>')


        #specify clip number. can use 'from' or 'of'
        self.ae(smartlink('[clip[Clip 1 from Mad Max]]'), '<a href="/title/mad-max-1979/clip/1/">Clip 1 from Mad Max</a>')
        self.ae(smartlink('[cLiP[Clip 2 of Mad Max]]'), '<a href="/title/mad-max-1979/clip/2/">Clip 2 of Mad Max</a>')

        #can spell numbers
        self.ae(smartlink('[c[Clip one from Mad Max]]'), '<a href="/title/mad-max-1979/clip/1/">Clip one from Mad Max</a>')
        #really? (don't worry, it's irrelevant for the generic smartlinks API)
        self.ae(smartlink('[c[Clip four hundred and thirty seven from Mad Max]]'), '<a href="/title/mad-max-1979/clip/437/">Clip four hundred and thirty seven from Mad Max</a>')
        self.ae(smartlink('[c[Clip four hundred thirty-seven from Mad Max]]'), '<a href="/title/mad-max-1979/clip/437/">Clip four hundred thirty-seven from Mad Max</a>')

        # Clip.smartlink doesn't define *args and **kwargs, so we should get an error if options are specified
        try:
            smartlink('[c[Clip four hundred thirty-seven from Mad Max]|resolution=low]')
            self.ae(1, 0, "expecting exception but none caught")
        except TemplateSyntaxError, e:
            # this is how django's template system formats its exception message (subject to change!)
            self.ae(str(e), "Caught TypeError while rendering: smartlink() got an unexpected keyword argument 'resolution'",
                    "wrong exception caught? e.message = %s" % str(e))


    def testFailing(self):
        #these should fail silently
        self.ae(smartlink('[c[Clip 9 from Mad Max]]'), '<cite class="unresolved">Clip 9 from Mad Max</cite>')
        self.ae(smartlink('[c[Clip one dozen of Mad Max]]'), '<cite class="unresolved">Clip one dozen of Mad Max</cite>')
        self.ae(smartlink('[c[Clip 2 dozen and 8 from Mad Max]]'), '<cite class="unresolved">Clip 2 dozen and 8 from Mad Max</cite>')
        self.ae(smartlink('[c[Clip round the ear from Mad Max]]'), '<cite class="unresolved">Clip round the ear from Mad Max</cite>')

        # invalid titles fail silently
        self.ae(smartlink('[c[Clip 1 from Foo]]'), '<cite class="unresolved">Clip 1 from Foo</cite>')

        # ambiguous titles fail silently (but gets a span instead of cite because we don't have a callback for rendering ambiguous links)
        self.ae(smartlink('[c[Clip 1 from On Our Selection]]'), '<span class="smartlinks-ambiguous">Clip 1 from On Our Selection</span>')
        # unambiguous titles do not fail
        self.ae(smartlink('[c[Clip 1 from On Our Selection (1930)]]'), '<a href="/title/on-our-selection-1930/clip/1/">Clip 1 from On Our Selection (1930)</a>')
        self.ae(smartlink('[c[Clip 1 from On Our Selection]1930]'), '<a href="/title/on-our-selection-1930/clip/1/">Clip 1 from On Our Selection</a>') #necessary?
        # unless the disambiguator is incorrect
        self.ae(smartlink('[c[Clip 1 from On Our Selection]1929]'), '<cite class="unresolved">Clip 1 from On Our Selection</cite>')

        # 'from/of' in movie titles are OK.
        self.ae(smartlink('[c[Clip 1 from Far from home]]'), '<a href="/title/far-from-home-1999/clip/1/">Clip 1 from Far from home</a>')

    def testContext(self):
        #Links can vary with context (how to implement?)
        self.ae(smartlink('[c[clip one]]', obj=Title.objects.get_from_smartlink("mad max")), '<a href="/title/mad-max-1979/clip/1/">clip one</a>') #in /title/mad-max/
        self.ae(smartlink('[c[clip one]]', obj=Title.objects.get_from_smartlink("far from home")), '<a href="/title/far-from-home-1999/clip/1/">clip one</a>') #in /title/far-from-home/
        self.ae(smartlink('[c[clip one]]', obj=Person.objects.get_from_smartlink("george miller", disambiguator=1)), '<cite class="unresolved">clip one</cite>') #in /person/george-miller-1/


        

    def testEscaping(self):
        #it is possible to put smartlinks inside square brackets

        self.ae(smartlink('[[t[Mad Max]]]'), '[<a href="/title/mad-max-1979/">Mad Max</a>]')
        
        # smartlinks can be escaped by specifying a slash in front of the
        # link
        self.ae(smartlink('\[[Mad Max]]'), r'\[[Mad Max]]')
        
        #These are not smartlinks, and shouldn't reach the link parser.
        #mismatched brackets
        self.ae(smartlink('[[Mad Max]'), '[[Mad Max]')
        self.ae(smartlink('[Mad Max]]'), '[Mad Max]]')
        self.ae(smartlink('[t[Mad Max]') , '[t[Mad Max]')
        
        #no spaces allowed in opening brackets
        self.ae(smartlink('[ [Mad Max]]'), '[ [Mad Max]]')
        self.ae(smartlink('[ t[Mad Max]]'), '[ t[Mad Max]]')
        self.ae(smartlink('[ t [Mad Max]]'), '[ t [Mad Max]]')
        self.ae(smartlink('[t t[Mad Max]]'), '[t t[Mad Max]]')

        #but what about spaces in suffix?
        self.ae(smartlink('[t [Mad Max]]'), '<a href="/title/mad-max-1979/">Mad Max</a>')
        self.ae(smartlink('[t [Mad Max] 1979]'), '<a href="/title/mad-max-1979/">Mad Max</a>')
        self.ae(smartlink('[t [Mad Max] 1979 ]'), '<a href="/title/mad-max-1979/">Mad Max</a>')
        self.ae(smartlink('[t [Mad Max]   1979   ]'), '<a href="/title/mad-max-1979/">Mad Max</a>')


    def testKeyField(self):
        global Dog, Cat
        spotty = Dog.objects.get(name='Spotty')
        roamalot = Cat.objects.get(name='Roamalot')

        # spotty can be linked
        self.ae(smartlink('[d[Spotty]]'), '<a href="/dog/Spotty/">Spotty</a>')
        self.ae(smartlink('[d:%d[Spotty]]' % spotty.id), '<a href="/dog/Spotty/">Spotty</a>')
        #self.ae(smartlink('[d1:Spotty[Spotty]]'), '<a href="/dog/Spotty/">Spotty</a>')

        # empty key term, as if it didn't exist
        self.ae(smartlink('[d:[Spotty]]'), '<a href="/dog/Spotty/">Spotty</a>')

        # space not allowed before ":"
        self.ae(smartlink('[d :[Spotty]]'), '[d :[Spotty]]')
        self.ae(smartlink('[d:   %d[Spotty]]' % spotty.id), '<a href="/dog/Spotty/">Spotty</a>')
        self.ae(smartlink('[d:   %d    [Spotty]]' % spotty.id), '<a href="/dog/Spotty/">Spotty</a>')

        # change name temporarily
        spotty.name = 'Spottified'
        spotty.save()

        # cannot be linked anymore (without key_field)
        self.ae(smartlink('[d[Spotty]]'), '<span class="smartlinks-unresolved">Spotty</span>')

        # with key_field, still works (with url changed)
        self.ae(smartlink('[d:%d[Spotty]]' % spotty.id), '<a href="/dog/Spottified/">Spotty</a>')

        # revert
        spotty.name = 'Spotty'
        spotty.save()

        # found again
        self.ae(smartlink('[d[Spotty]]'), '<a href="/dog/Spotty/">Spotty</a>')
        # url back to /dog/Spotty
        self.ae(smartlink('[d:%d[Spotty]]' % spotty.id), '<a href="/dog/Spotty/">Spotty</a>')


        # try with cats
        self.ae(smartlink('[cat[grumpy]]'), '<span class="smartlinks-ambiguous">grumpy</span>')
        # how do I zoom in on a cat? well, there's the traditional disambiguator
        self.ae(smartlink('[cat[grumpy]%d]' % roamalot.id), '<a href="/cat/grumpy-Roamalot/">grumpy</a>')
        ### what if I wanted to change the link text?

        # oops! does not work with disambiguator
        self.ae(smartlink('[cat[one grumpy cat]%d]' % roamalot.id), '<span class="smartlinks-unresolved">one grumpy cat</span>')
        # you need the key_field
        self.ae(smartlink('[cat:roamalot[one grumpy cat]]'), '<a href="/cat/grumpy-Roamalot/">one grumpy cat</a>')
        # once key_field is set and found, the search_field is used for link text, and disambiguator is ignored
        self.ae(smartlink('[cat:roamalot[grumpy cat]dummy]'), '<a href="/cat/grumpy-Roamalot/">grumpy cat</a>')
        # but if key_field is not found, behave as if key_field was not there
        self.ae(smartlink('[cat:nosuchcat[grumpy cat]dummy]'), '<span class="smartlinks-unresolved">grumpy cat</span>')
        self.ae(smartlink('[cat:nosuchcat[grumpy]dummy]'), '<span class="smartlinks-unresolved">grumpy</span>')
        self.ae(smartlink('[cat:nosuchcat[grumpy]]'), '<span class="smartlinks-ambiguous">grumpy</span>')
        self.ae(smartlink('[cat:nosuchcat[grumpy]%d]' % roamalot.id), '<a href="/cat/grumpy-Roamalot/">grumpy</a>')

        self.ae(smartlink('[cat:roamalot[one grumpy cat]]'), '<a href="/cat/grumpy-Roamalot/">one grumpy cat</a>')

        self.ae(smartlink('[cat:ginger[my cat]]'), '<a href="/cat/grouchy-Ginger/">my cat</a>')



    def testSpaces(self):
        #Spaces inside link text ARE significant (by default)
        self.ae(smartlink('[t[Mad Max(1979)]]'), '<a href="/title/mad-max-1979/">Mad Max(1979)</a>')
        self.ae(smartlink('[t[Mad Max (1979 )]]'), '<a href="/title/mad-max-1979/">Mad Max (1979 )</a>')
        self.ae(smartlink('[t[Mad Max  (1979)]]'), '<a href="/title/mad-max-1979/">Mad Max  (1979)</a>')
        self.ae(smartlink('[t[Mad  Max (1979)]]'), '<span class="smartlinks-unresolved">Mad  Max (1979)</span>')
        
        #this doesn't resolve, but would if '19 30' was a disambiguator.
        self.ae(smartlink('[c[Clip 1 from On Our Selection]19 30 ]'), '<cite class="unresolved">Clip 1 from On Our Selection</cite>')

        #too many interior brackets
        # [[t[dfgdfg]]] - is it a dumblink with a context "[t[dfgdfg]]" or a smartlink surrounded by square brackets?
        # Don't know, so return original.
        self.ae(smartlink('[t[[Mad Max]]]'), '[t<a href="/title/mad-max-1979/">Mad Max</a>]')
    
    def testNotSmartlinks(self):
        #Specifying nothing returns identity (or doesn't reach the parser).
        self.ae(smartlink('[[]]'), "[[]]")
        self.ae(smartlink('[title[]]'), "[title[]]")
        self.ae(smartlink('[t[]1920]'), "[t[]1920]")
        
    def testSmartEmbeds(self):
        self.ae(smartlink('{c.keyframe{on-our-selection-1930}1}'), '<img src="/media/img/img1.jpg" alt="" />')
        self.ae(smartlink('{c.keyframe{on-our-selection-1930}1|alt=On Our Selection (1930)}'),
                          '<img src="/media/img/img1.jpg" alt="On Our Selection (1930)" />')
        self.ae(smartlink('{c.keyframe     {on-our-selection-1930}1}'), '<img src="/media/img/img1.jpg" alt="" />')
        self.ae(smartlink('{c.video{far-from-home-1999}1}'), '<embed type="video">/media/video/video1.flv</embed>')
        self.ae(smartlink('{c.keyframe{mad-max-1979}100}'), '')<|MERGE_RESOLUTION|>--- conflicted
+++ resolved
@@ -9,11 +9,7 @@
 
 class SmartLinksTest(unittest.TestCase):
     def setUp(self):
-<<<<<<< HEAD
-        global smartlink, Person, Title, Clip, Dog
-=======
         global smartlink, Person, Title, Clip, Dog, Cat
->>>>>>> d505135f
         
         self.old_INSTALLED_APPS = settings.INSTALLED_APPS
         settings.INSTALLED_APPS += ['smartlinks.tests.testapp']
@@ -22,26 +18,18 @@
         call_command('flush', verbosity=0, interactive=False)
         call_command('syncdb', verbosity=0, interactive=False)
         
-<<<<<<< HEAD
-        from testapp.models import Person, Title, Clip, Dog
-=======
         from testapp.models import Person, Title, Clip, Dog, Cat
->>>>>>> d505135f
         
         settings.SMARTLINKS = (
             (('t', 'title',), "testapp.Title", {}),
             (('p', 'person',), "testapp.Person", {}),
             (('c', 'clip',), "testapp.Clip", {"allowed_embeds": {"keyframe": "get_keyframe", "video": "get_video"}}),
-<<<<<<< HEAD
-            (('d', 'dog',), "testapp.Dog", {'search_field': SearchField('name'), 'disambiguator': SearchField('breed')}),
-=======
             (('d', 'dog',), "testapp.Dog", {'search_field': SearchField('name'),
                                             'disambiguator': SearchField('breed'),
                                             'key_field': SearchField('id')}),
             (('cat',), "testapp.Cat", {'search_field': SearchField('personality'),
                                             'disambiguator': SearchField('id'),
                                             'key_field': SearchField('name')}),
->>>>>>> d505135f
         )
 
         from smartlinks.templatetags.smartlinks import configure
@@ -74,14 +62,11 @@
         d2 = Dog.objects.create(name="Fluffy", breed='Pomeranian')
         d3 = Dog.objects.create(name="Stripy", breed='french bulldog')
 
-<<<<<<< HEAD
-=======
         cat1 = Cat.objects.create(name='Ginger', personality='grouchy')
         cat2 = Cat.objects.create(name='Roamalot', personality='grumpy')
         cat3 = Cat.objects.create(name='Dane', personality='grumpy')
         cat4 = Cat.objects.create(name='Howard', personality='grouchy')
 
->>>>>>> d505135f
         Clip.objects.create(film=t1, number=1)
         Clip.objects.create(film=t1, number=2)
         Clip.objects.create(film=t3, number=1, keyframe='/media/img/img1.jpg')
@@ -124,11 +109,7 @@
         #disambiguator should be ignored
         self.ae(smartlink('[d[Spotty]doesnotmatter]'), '<a href="/dog/Spotty/">Spotty</a>')
         #disambiguator should NOT be ignored (wrong disambiguator, so result is unresolved)
-<<<<<<< HEAD
-        self.ae(smartlink('[d[Fluffy]thismatters]'), '<cite class="unresolved">Fluffy</cite>')
-=======
         self.ae(smartlink('[d[Fluffy]thismatters]'), '<span class="smartlinks-unresolved">Fluffy</span>')
->>>>>>> d505135f
         #correct disambiguator
         self.ae(smartlink('[d[Fluffy]papillon]'), '<a href="/dog/Fluffy/">Fluffy</a>')
         
