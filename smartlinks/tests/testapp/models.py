--- conflicted
+++ resolved
@@ -155,9 +155,6 @@
     breed = models.CharField(max_length=126)
 
     def get_absolute_url(self):
-<<<<<<< HEAD
-        return '/dog/%s/' % (self.name) # should escape but this is just a test
-=======
         return '/dog/%s/' % (self.name) # should escape but this is just a test
 
 
@@ -168,5 +165,4 @@
     personality = models.CharField(max_length=126, choices=((x,x) for x in PERSONALITIES))
 
     def get_absolute_url(self):
-        return '/cat/%s-%s/' % (self.personality, self.name) # should escape but this is just a test
->>>>>>> d505135f
+        return '/cat/%s-%s/' % (self.personality, self.name) # should escape but this is just a test