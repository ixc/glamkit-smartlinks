import inspect

from django.db.models import signals


def register(*configurations):
    """
    A shortcut for registering multiple smartlinks at once.

    Each ``conf`` in ``configurations`` is
    a tuple ``(shortcuts, conf)``, see :py:func:`register_smart_link`.

    Example usage::

        register(
            (('o', 'object',), SmartLinkConf(MyObject.objects)),
            (('e', 'event',), SmartLinkConf(Event.objects)),
        )

    """
    from smartlinks.conf import smartlinks_conf
    for (shortcuts, conf) in configurations:
        register_smart_link(shortcuts, conf)
    return smartlinks_conf


def register_smart_link(shortcuts, conf):
    """
    Registers the model as "smartlinkable" in the global dictionary smartlinks_conf
    and does the consistency checking.
    Usually the calls to this function will be done from models.py
    or urls.py modules at the configuration stage.

    EG::

        class Event(models.Model):
            title = models.CharField(max_length=400)

        smartlinks.register_smart_link(('e',), SmartLinkConf(queryset=Event.objects))

    will result in::

        smartlinks_conf = {'e': SmartLinkConf(queryset=Event.objects)}

    Modifies :py:data:`smartlinks_conf`.

    :param shortcuts: List of names which can be used to specify that smartlink should point to this particular class.
    :type shortcuts: Tuple of strings.
    :param conf: Smartlink configuration.
    :type conf: :py:class:`SmartLinkConf` instance.
    :throws:
    
        - IncorrectlyConfiguredSmartlinkException
        - AlreadyRegisteredSmartlinkException
    """
<<<<<<< HEAD
    model = conf.resolve_model()
=======
    from smartlinks.conf import smartlinks_conf
    # If the queryset supplied does not have a ``model``
    # attribute, use ``queryset`` itself instead.
    if hasattr(conf.queryset, 'model'):
        model = conf.queryset.model
    elif callable(conf.queryset):
        #try evaluating the queryset and getting the model of that
        model = conf.queryset().model
    else:
        #Assume we've passed the model
        model = conf.queryset

>>>>>>> a69af3cf

    # Sanity configuration checks.
    for fieldset in conf.searched_fields:
        for fieldname in fieldset:

            # Lookups including '.' are complicated during
            # register time.
            if '.' in fieldname:
                fieldname = fieldname.split('.')[0]

            if fieldname not in ('pk', '__unicode__') and \
               not hasattr(model, fieldname)\
               and not fieldname in model._meta.get_all_field_names():

                raise IncorrectlyConfiguredSmartlinkException(
                    "Model '%s' does not have attribute '%s'" % (
                        model, fieldname
                        )
                )
            
            if hasattr(model, fieldname):
                value = getattr(model, fieldname)
                if callable(value):
                    arg_info = inspect.getargspec(value)

                    # All functions which are returning the value for the
                    # smartlink should have one and only one argument - 'self'.
                    defaults = arg_info.defaults or []
                    if len(arg_info.args) - len(defaults) != 1:
                        raise IncorrectlyConfiguredSmartlinkException(
                            """Function '%s' in model '%s' configured as smartlink search
                            value has incorrect number of arguments.""" % (
                                fieldname, model
                            )
                        )

    # Make all provided shortcuts point to the same
    # configuration.
    for name in shortcuts:
        if name in smartlinks_conf:
            raise AlreadyRegisteredSmartlinkException(
                "While trying to register '%s':\n"
                "Shortcut '%s' is already defined in "
                "smartlinks configuration." % (conf, name)
            )

        smartlinks_conf[name] = conf

    # Connect post-save/post-delete signals, if model is properly defined.
    if model:
        for signal in [signals.post_save, signals.post_delete]:
            signal.connect(
                conf.update_index_for_object,
                sender=model
            )

    # The global object is updated as well,
    # this line is purely for debugging/testing purposes.
    return smartlinks_conf

class AlreadyRegisteredSmartlinkException(Exception):
    pass

class IncorrectlyConfiguredSmartlinkException(Exception):
    pass
<|MERGE_RESOLUTION|>--- conflicted
+++ resolved
@@ -53,22 +53,7 @@
         - IncorrectlyConfiguredSmartlinkException
         - AlreadyRegisteredSmartlinkException
     """
-<<<<<<< HEAD
     model = conf.resolve_model()
-=======
-    from smartlinks.conf import smartlinks_conf
-    # If the queryset supplied does not have a ``model``
-    # attribute, use ``queryset`` itself instead.
-    if hasattr(conf.queryset, 'model'):
-        model = conf.queryset.model
-    elif callable(conf.queryset):
-        #try evaluating the queryset and getting the model of that
-        model = conf.queryset().model
-    else:
-        #Assume we've passed the model
-        model = conf.queryset
-
->>>>>>> a69af3cf
 
     # Sanity configuration checks.
     for fieldset in conf.searched_fields:
